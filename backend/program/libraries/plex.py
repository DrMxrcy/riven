<<<<<<< HEAD
"""Plex library module"""
import PTN
import os
import time
from typing import List, Optional
from plexapi import exceptions
from plexapi.server import PlexServer
import requests
from requests.exceptions import ReadTimeout, ConnectionError
from pydantic import BaseModel, HttpUrl
from utils.logger import logger
from utils.settings import settings_manager as settings
from program.media import MediaItemState, MediaItem, Movie, Show, Season, Episode


class PlexSettings(BaseModel):
    user: str
    token: str
    url: HttpUrl
    user_watchlist_rss: Optional[str] = None

class Library:
    """Plex library class"""

    def __init__(self):
        # Plex class library is a necessity
        while True:
            try:
                temp_settings = settings.get("plex")
                self.plex = PlexServer(temp_settings["url"], temp_settings["token"], timeout=15)
                self.settings = PlexSettings(**temp_settings)
                break
            except exceptions.Unauthorized:
                logger.error("Wrong plex token, retrying in 2...")
            except ConnectionError:
                logger.error("Couldnt connect to plex, retrying in 2...")
            time.sleep(2)

    def update_items(self, media_items: List[MediaItem]):
        logger.debug("Getting items...")
        items = []
        sections = self.plex.library.sections()
        processed_sections = set()

        for section in sections:
            if section.key in processed_sections:
                continue

            try:
                if not section.refreshing:
                    for item in section.all():
                        media_item = self._create_item(item)
                        if media_item:
                            items.append(media_item)
            except requests.exceptions.ReadTimeout:
                logger.error(f"Timeout occurred when accessing section: {section.title}")
                continue  # Skip to the next section

            processed_sections.add(section.key)

        matched_items = self.match_items(items, media_items)
        if matched_items > 0:
            logger.info(f"Found {matched_items} new items")
        logger.debug("Done!")

    def update_sections(self, media_items: List[MediaItem]):
        """Update plex library section"""
        for section in self.plex.library.sections():
            for item in media_items:
                if item.type == section.type and item.state in [MediaItemState.SYMLINK, MediaItemState.LIBRARY_PARTIAL]:
                    if not section.refreshing:
                        section.update()
                        logger.debug("Updated section %s", section.title)
                        break

    def _create_item(self, item):
        new_item = _map_item_from_data(item, item.type)
        if new_item and item.type == "show":
            for season in item.seasons():
                if season.seasonNumber != 0:
                    new_season = _map_item_from_data(season, "season")
                    if new_season:
                        new_season_episodes = []
                        for episode in season.episodes():
                            new_episode = _map_item_from_data(episode, "episode")
                            if new_episode:
                                new_season_episodes.append(new_episode)
                        new_season.episodes = new_season_episodes
                        new_item.seasons.append(new_season)
        return new_item

    def match_items(self, found_items: List[MediaItem], media_items: List[MediaItem]):
        """Matches items in given mediacontainer that are not in library
        to items that are in library"""
        logger.debug("Matching items...")

        items_to_update = 0

        for item in media_items:
            if item.state != MediaItemState.LIBRARY:
                if item.type == "movie":
                    for found_item in found_items:
                        if found_item.type == "movie" and found_item.imdb_id == item.imdb_id:
                            self._update_item(item, found_item)
                            items_to_update += 1
                if item.type == "show":
                    for found_item in found_items:
                        if found_item.type == "show":
                            for found_season in found_item.seasons:
                                for found_episode in found_season.episodes:
                                    for season in item.seasons:
                                        for episode in season.episodes:
                                            if episode.imdb_id == found_episode.imdb_id:
                                                self._update_item(episode, found_episode)
                                                items_to_update += 1

        return items_to_update

    def _update_item(self, item: MediaItem, library_item: MediaItem):
        """Internal method to use with match_items
        It does some magic to update media items according to library
        items found"""
        item.set("guid", library_item.guid)
        item.set("key", library_item.key)

    def _fix_match(self, library_item: MediaItem, item: MediaItem):
        """Internal method to use in match_items method.
        It gets plex guid and checks if it matches with plex metadata
        for given imdb_id. If it does, it will update the metadata of the plex item."""
        section = next(
            section
            for section in self.plex.library.sections()
            if section.type == item.type
        )
        dummy = section.search(maxresults=1)[0]

        if dummy and not section.refreshing:
            if item.imdb_id:
                try:
                    match = dummy.matches(agent=section.agent, title=item.imdb_id)[0]
                except ReadTimeout:
                    return False
                except IndexError:
                    return False
                if library_item.guid != match.guid:
                    item_to_update = self.plex.fetchItem(library_item.key)
                    item_to_update.fixMatch(match)
                    return True
        return False




def _map_item_from_data(item, item_type):
    """Map Plex API data to MediaItemContainer."""
    guid = getattr(item, "guid", None)
    file = None
    if item_type in  ["movie", "episode"]:
        file = getattr(item, "locations",  [None])[0].split("/")[-1]
    genres = [genre.tag for genre in getattr(item, "genres", [])]
    available_at = getattr(item, "originallyAvailableAt", None)
    title = getattr(item, "title", None)
    year = getattr(item, "year", None)
    guids = getattr(item, "guids", [])
    key = getattr(item, "key", None)
    season_number = getattr(item, "seasonNumber", None)
    episode_number = getattr(item, "episodeNumber", None)
    art_url = getattr(item, "artUrl", None)

    imdb_id = next((guid.id.split("://")[-1] for guid in guids if "imdb" in guid.id), None)
    aired_at = available_at.strftime("%Y-%m-%d:%H") if available_at else None

    media_item_data = {
        "title": title,
        "imdb_id": imdb_id,
        "aired_at": aired_at,
        "genres": genres,
        "key": key,
        "guid": guid,
        "art_url": art_url,
        "file": file,
    }

    # Instantiate the appropriate subclass based on 'item_type'
    if item_type == "movie":
        return Movie(media_item_data)
    elif item_type == "show":
        return Show(media_item_data)
    elif item_type == "season":
        media_item_data["number"] = season_number
        return Season(media_item_data)
    elif item_type == "episode":
        media_item_data["number"] = episode_number
        media_item_data["season_number"] = season_number
        return Episode(media_item_data)
    else:
=======
"""Plex library module"""
from plexapi import exceptions
from plexapi.server import PlexServer
from typing import List
from utils.logger import logger
from utils.settings import settings_manager as settings
from requests.exceptions import ReadTimeout, ConnectionError
from program.media import MediaItemState, MediaItem, Movie, Show, Season, Episode
import copy
import os
import time
import requests


class Library:
    """Plex library class"""

    def __init__(self):
        while True:
            try:
                self.settings = settings.get("plex")
                self.plex = PlexServer(self.settings["url"], self.settings["token"], timeout=15)
                break
            except exceptions.Unauthorized:
                logger.error("Wrong plex token, retrying in 2...")
            except ConnectionError:
                logger.error("Couldnt connect to plex, retrying in 2...")
            time.sleep(2)

    def update_items(self, media_items: List[MediaItem]):
        logger.info("Getting items...")
        items = []
        sections = self.plex.library.sections()
        processed_sections = set()

        for section in sections:
            if section.key in processed_sections:
                continue

            try:
                if not section.refreshing:
                    for item in section.all():
                        media_item = self._create_item(item)
                        if media_item:
                            items.append(media_item)
            except requests.exceptions.ReadTimeout:
                logger.error(f"Timeout occurred when accessing section: {section.title}")
                continue

            processed_sections.add(section.key)

        matched_items = self.match_items(items, media_items)
        if matched_items:
            logger.info(f"Found {len(matched_items)} new items")
        logger.info("Done!")

    def update_sections(self, media_items: List[MediaItem]):
        """Update plex library section"""
        for section in self.plex.library.sections():
            for item in media_items:
                if item.type == section.type and item.state in [MediaItemState.DOWNLOADING, MediaItemState.PARTIALLY_DOWNLOADING]:
                    if not section.refreshing:
                        section.update()
                        logger.info("Updated section %s", section.title)
                        break

    def _create_item(self, item):
        new_item = _map_item_from_data(item, item.type)
        if new_item and item.type == "show":
            for season in item.seasons():
                if season.seasonNumber != 0:
                    new_season = _map_item_from_data(season, "season")
                    if new_season:
                        new_season_episodes = []
                        for episode in season.episodes():
                            new_episode = _map_item_from_data(episode, "episode")
                            if new_episode:
                                new_season_episodes.append(new_episode)
                        new_season.episodes = new_season_episodes
                        new_item.seasons.append(new_season)
        return new_item

    def match_items(self, found_items: List[MediaItem], media_items: List[MediaItem]):
        """Matches items in given mediacontainer that are not in library
        to items that are in library"""
        logger.info("Matching items...")

        items_to_be_removed = []

        for item in media_items:
            if not item:
                continue
            library_item = next(
                (
                    library_item
                    for library_item in found_items
                    if item.state != MediaItemState.LIBRARY
                    and (
                        item.type == "movie"
                        and library_item.type == "movie"
                        and item.file_name == library_item.file_name
                        or item.type == "show"
                        and library_item.type == "show"
                        and any(
                            location in item.locations
                            for location in library_item.locations
                        )
                        or item.imdb_id == library_item.imdb_id
                    )
                ),
                None,
            )

            if library_item:
                if self._fix_match(library_item, item):
                    items_to_be_removed.append(library_item)

                self._update_item(item, library_item)

                items_to_be_removed.append(library_item)

        for item in items_to_be_removed:
            found_items.remove(item)

        for item in found_items:
            if item in media_items:
                if item.state == MediaItemState.DOWNLOADING:
                    logger.debug(
                        "Could not match library item %s to any media item", item.title
                    )
                    # media_items.change_state(MediaItemState.ERROR)

        logger.info("Done!")
        return found_items

    def _update_item(self, item: MediaItem, library_item: MediaItem):
        """Internal method to use with match_items
        It does some magic to update media items according to library
        items found"""
        if item.type == "show":
            # library_season_numbers = [s.number for s in library_item.seasons]
            # item_season_numbers = [s.number for s in item.seasons]

            # # Check if any season from item is missing in library_item
            # missing_seasons = [
            #     s for s in item_season_numbers if s not in library_season_numbers
            # ]
            # if missing_seasons:
            #     state = MediaItemState.LIBRARY_ONGOING

            for season_index, season in enumerate(item.seasons):
                matching_library_season = next(
                    (s for s in library_item.seasons if s == season),
                    None,
                )

                if (
                    not matching_library_season
                ):  # if there's no matching season in the library item
                    continue

                # If the current item season has fewer or
                # same episodes as the library item season, replace it
                if len(season.episodes) <= len(matching_library_season.episodes):
                    item.seasons[season_index] = matching_library_season
                else:  # If not, we need to check each episode
                    for episode in season.episodes:
                        matching_library_episode = next(
                            (
                                e
                                for e in matching_library_season.episodes
                                if str(episode.number) in e.get_multi_episode_numbers()
                                or e == episode
                            ),
                            None,
                        )

                        # Replace the episode in item with the one from library_item
                        if matching_library_episode:
                            true_episode_number = episode.number
                            # matching_library_episode.number = episode.number
                            episode_index = season.episodes.index(episode)
                            season.episodes[episode_index] = copy.copy(
                                matching_library_episode
                            )
                            season.episodes[episode_index].number = true_episode_number
                            continue
                        # if the episode is not in library item season, change its state
                        else:
                            pass
                            # season.change_state(MediaItemState.LIBRARY_ONGOING)
                            # state = MediaItemState.LIBRARY_ONGOING

        if item.type == "movie":
            item.set("file_name", library_item.file_name)
        else:
            item.set("locations", library_item.locations)
        item.set("guid", library_item.guid)
        item.set("key", library_item.key)
        item.set("art_url", library_item.art_url)

    def _fix_match(self, library_item: MediaItem, item: MediaItem):
        """Internal method to use in match_items method.
        It gets plex guid and checks if it matches with plex metadata
        for given imdb_id. If it does, it will update the metadata of the plex item."""
        section = next(
            section
            for section in self.plex.library.sections()
            if section.type == item.type
        )
        dummy = section.search(maxresults=1)[0]

        if dummy and not section.refreshing:
            if item.imdb_id:
                try:
                    match = dummy.matches(agent=section.agent, title=item.imdb_id)[0]
                except ReadTimeout:
                    return False
                except IndexError:
                    return False
                if library_item.guid != match.guid:
                    item_to_update = self.plex.fetchItem(library_item.key)
                    item_to_update.fixMatch(match)
                    return True
        return False

    def item_exists(self, imdb_id):
        """Check if item exists in plex library"""
        for section in self.plex.library.sections():
            results = section.search(guid=f"imdb://{imdb_id}")
            if results:
                return True
        return False

def _map_item_from_data(item, item_type):
    """Map Plex API data to MediaItemContainer."""
    guid = getattr(item, "guid", None)
    genres = [genre.tag for genre in getattr(item, "genres", [])]
    available_at = getattr(item, "originallyAvailableAt", None)
    title = getattr(item, "title", None)
    year = getattr(item, "year", None)
    guids = getattr(item, "guids", [])
    key = getattr(item, "key", None)
    locations = getattr(item, "locations", [])
    season_number = getattr(item, "seasonNumber", None)
    episode_number = getattr(item, "episodeNumber", None)
    art_url = getattr(item, "artUrl", None)

    imdb_id = next((guid.id.split("://")[-1] for guid in guids if "imdb" in guid.id), None)
    aired_at = available_at.strftime("%Y-%m-%d:%H") if available_at else None

    media_item_data = {
        "title": title,
        "year": year,
        "imdb_id": imdb_id,
        "aired_at": aired_at,
        "genres": genres,
        "key": key,
        "guid": guid,
        "art_url": art_url,
        "file_name": os.path.basename(locations[0]) if locations else None,
    }

    # Instantiate the appropriate subclass based on 'item_type'
    if item_type == "movie":
        return Movie(media_item_data)
    elif item_type == "show":
        return Show(media_item_data)
    elif item_type == "season":
        media_item_data["number"] = season_number
        return Season(media_item_data)
    elif item_type == "episode":
        media_item_data["number"] = episode_number
        media_item_data["season_number"] = season_number
        return Episode(media_item_data)
    else:
>>>>>>> d958a4ba
        return None<|MERGE_RESOLUTION|>--- conflicted
+++ resolved
@@ -1,6 +1,4 @@
-<<<<<<< HEAD
 """Plex library module"""
-import PTN
 import os
 import time
 from typing import List, Optional
@@ -195,282 +193,4 @@
         media_item_data["season_number"] = season_number
         return Episode(media_item_data)
     else:
-=======
-"""Plex library module"""
-from plexapi import exceptions
-from plexapi.server import PlexServer
-from typing import List
-from utils.logger import logger
-from utils.settings import settings_manager as settings
-from requests.exceptions import ReadTimeout, ConnectionError
-from program.media import MediaItemState, MediaItem, Movie, Show, Season, Episode
-import copy
-import os
-import time
-import requests
-
-
-class Library:
-    """Plex library class"""
-
-    def __init__(self):
-        while True:
-            try:
-                self.settings = settings.get("plex")
-                self.plex = PlexServer(self.settings["url"], self.settings["token"], timeout=15)
-                break
-            except exceptions.Unauthorized:
-                logger.error("Wrong plex token, retrying in 2...")
-            except ConnectionError:
-                logger.error("Couldnt connect to plex, retrying in 2...")
-            time.sleep(2)
-
-    def update_items(self, media_items: List[MediaItem]):
-        logger.info("Getting items...")
-        items = []
-        sections = self.plex.library.sections()
-        processed_sections = set()
-
-        for section in sections:
-            if section.key in processed_sections:
-                continue
-
-            try:
-                if not section.refreshing:
-                    for item in section.all():
-                        media_item = self._create_item(item)
-                        if media_item:
-                            items.append(media_item)
-            except requests.exceptions.ReadTimeout:
-                logger.error(f"Timeout occurred when accessing section: {section.title}")
-                continue
-
-            processed_sections.add(section.key)
-
-        matched_items = self.match_items(items, media_items)
-        if matched_items:
-            logger.info(f"Found {len(matched_items)} new items")
-        logger.info("Done!")
-
-    def update_sections(self, media_items: List[MediaItem]):
-        """Update plex library section"""
-        for section in self.plex.library.sections():
-            for item in media_items:
-                if item.type == section.type and item.state in [MediaItemState.DOWNLOADING, MediaItemState.PARTIALLY_DOWNLOADING]:
-                    if not section.refreshing:
-                        section.update()
-                        logger.info("Updated section %s", section.title)
-                        break
-
-    def _create_item(self, item):
-        new_item = _map_item_from_data(item, item.type)
-        if new_item and item.type == "show":
-            for season in item.seasons():
-                if season.seasonNumber != 0:
-                    new_season = _map_item_from_data(season, "season")
-                    if new_season:
-                        new_season_episodes = []
-                        for episode in season.episodes():
-                            new_episode = _map_item_from_data(episode, "episode")
-                            if new_episode:
-                                new_season_episodes.append(new_episode)
-                        new_season.episodes = new_season_episodes
-                        new_item.seasons.append(new_season)
-        return new_item
-
-    def match_items(self, found_items: List[MediaItem], media_items: List[MediaItem]):
-        """Matches items in given mediacontainer that are not in library
-        to items that are in library"""
-        logger.info("Matching items...")
-
-        items_to_be_removed = []
-
-        for item in media_items:
-            if not item:
-                continue
-            library_item = next(
-                (
-                    library_item
-                    for library_item in found_items
-                    if item.state != MediaItemState.LIBRARY
-                    and (
-                        item.type == "movie"
-                        and library_item.type == "movie"
-                        and item.file_name == library_item.file_name
-                        or item.type == "show"
-                        and library_item.type == "show"
-                        and any(
-                            location in item.locations
-                            for location in library_item.locations
-                        )
-                        or item.imdb_id == library_item.imdb_id
-                    )
-                ),
-                None,
-            )
-
-            if library_item:
-                if self._fix_match(library_item, item):
-                    items_to_be_removed.append(library_item)
-
-                self._update_item(item, library_item)
-
-                items_to_be_removed.append(library_item)
-
-        for item in items_to_be_removed:
-            found_items.remove(item)
-
-        for item in found_items:
-            if item in media_items:
-                if item.state == MediaItemState.DOWNLOADING:
-                    logger.debug(
-                        "Could not match library item %s to any media item", item.title
-                    )
-                    # media_items.change_state(MediaItemState.ERROR)
-
-        logger.info("Done!")
-        return found_items
-
-    def _update_item(self, item: MediaItem, library_item: MediaItem):
-        """Internal method to use with match_items
-        It does some magic to update media items according to library
-        items found"""
-        if item.type == "show":
-            # library_season_numbers = [s.number for s in library_item.seasons]
-            # item_season_numbers = [s.number for s in item.seasons]
-
-            # # Check if any season from item is missing in library_item
-            # missing_seasons = [
-            #     s for s in item_season_numbers if s not in library_season_numbers
-            # ]
-            # if missing_seasons:
-            #     state = MediaItemState.LIBRARY_ONGOING
-
-            for season_index, season in enumerate(item.seasons):
-                matching_library_season = next(
-                    (s for s in library_item.seasons if s == season),
-                    None,
-                )
-
-                if (
-                    not matching_library_season
-                ):  # if there's no matching season in the library item
-                    continue
-
-                # If the current item season has fewer or
-                # same episodes as the library item season, replace it
-                if len(season.episodes) <= len(matching_library_season.episodes):
-                    item.seasons[season_index] = matching_library_season
-                else:  # If not, we need to check each episode
-                    for episode in season.episodes:
-                        matching_library_episode = next(
-                            (
-                                e
-                                for e in matching_library_season.episodes
-                                if str(episode.number) in e.get_multi_episode_numbers()
-                                or e == episode
-                            ),
-                            None,
-                        )
-
-                        # Replace the episode in item with the one from library_item
-                        if matching_library_episode:
-                            true_episode_number = episode.number
-                            # matching_library_episode.number = episode.number
-                            episode_index = season.episodes.index(episode)
-                            season.episodes[episode_index] = copy.copy(
-                                matching_library_episode
-                            )
-                            season.episodes[episode_index].number = true_episode_number
-                            continue
-                        # if the episode is not in library item season, change its state
-                        else:
-                            pass
-                            # season.change_state(MediaItemState.LIBRARY_ONGOING)
-                            # state = MediaItemState.LIBRARY_ONGOING
-
-        if item.type == "movie":
-            item.set("file_name", library_item.file_name)
-        else:
-            item.set("locations", library_item.locations)
-        item.set("guid", library_item.guid)
-        item.set("key", library_item.key)
-        item.set("art_url", library_item.art_url)
-
-    def _fix_match(self, library_item: MediaItem, item: MediaItem):
-        """Internal method to use in match_items method.
-        It gets plex guid and checks if it matches with plex metadata
-        for given imdb_id. If it does, it will update the metadata of the plex item."""
-        section = next(
-            section
-            for section in self.plex.library.sections()
-            if section.type == item.type
-        )
-        dummy = section.search(maxresults=1)[0]
-
-        if dummy and not section.refreshing:
-            if item.imdb_id:
-                try:
-                    match = dummy.matches(agent=section.agent, title=item.imdb_id)[0]
-                except ReadTimeout:
-                    return False
-                except IndexError:
-                    return False
-                if library_item.guid != match.guid:
-                    item_to_update = self.plex.fetchItem(library_item.key)
-                    item_to_update.fixMatch(match)
-                    return True
-        return False
-
-    def item_exists(self, imdb_id):
-        """Check if item exists in plex library"""
-        for section in self.plex.library.sections():
-            results = section.search(guid=f"imdb://{imdb_id}")
-            if results:
-                return True
-        return False
-
-def _map_item_from_data(item, item_type):
-    """Map Plex API data to MediaItemContainer."""
-    guid = getattr(item, "guid", None)
-    genres = [genre.tag for genre in getattr(item, "genres", [])]
-    available_at = getattr(item, "originallyAvailableAt", None)
-    title = getattr(item, "title", None)
-    year = getattr(item, "year", None)
-    guids = getattr(item, "guids", [])
-    key = getattr(item, "key", None)
-    locations = getattr(item, "locations", [])
-    season_number = getattr(item, "seasonNumber", None)
-    episode_number = getattr(item, "episodeNumber", None)
-    art_url = getattr(item, "artUrl", None)
-
-    imdb_id = next((guid.id.split("://")[-1] for guid in guids if "imdb" in guid.id), None)
-    aired_at = available_at.strftime("%Y-%m-%d:%H") if available_at else None
-
-    media_item_data = {
-        "title": title,
-        "year": year,
-        "imdb_id": imdb_id,
-        "aired_at": aired_at,
-        "genres": genres,
-        "key": key,
-        "guid": guid,
-        "art_url": art_url,
-        "file_name": os.path.basename(locations[0]) if locations else None,
-    }
-
-    # Instantiate the appropriate subclass based on 'item_type'
-    if item_type == "movie":
-        return Movie(media_item_data)
-    elif item_type == "show":
-        return Show(media_item_data)
-    elif item_type == "season":
-        media_item_data["number"] = season_number
-        return Season(media_item_data)
-    elif item_type == "episode":
-        media_item_data["number"] = episode_number
-        media_item_data["season_number"] = season_number
-        return Episode(media_item_data)
-    else:
->>>>>>> d958a4ba
         return None